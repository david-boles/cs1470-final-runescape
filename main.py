from itertools import repeat
import json
from math import ceil, floor
import os
from sklearn.metrics import mean_squared_error as MSE
import pandas as pd
import matplotlib.pyplot as plt
import numpy as np
import ta
import tensorflow_addons as tfa
from tensorflow.keras.models import Sequential
from tensorflow.keras.layers import LSTM, Dropout, Dense, Conv1D, MaxPool1D, Flatten, LeakyReLU
import pickle
import tensorflow as tf

NUM_EPOCHS = 50


def get_data(window_size=10, interp_limit=1, train_set_ratio=0.8):
    """
    interp_limit defines the maximum region that data is allowed
    to be interpolated within. Can be 0 for no interpolation or null
    for no limit. Items for which this condition cannot be met are
    removed. Should probably be less than the window size.

    Returns a tuple of train_input, train_output, test_input, test_output.
    Inputs are ndarrays of shape num_examples x window_size x num_items x num_input_metrics.
    Where the input metrics are the following:
    High price, low price, high volume, low volume, ...engineered metrics.
    Outputs are ndarrays of shape num_examples x num_items x num_output_metrics.
    Where the output metrics are delta high and low price.
    """
    # Cache folder is gitignored and file name is versioned and labeled
    # in an attempt to prevent stale caches (and because the picke is gibibytes in size :D ).
    # IF GET_DATA OR SOURCE PARQUET FILES ARE MODIFIED, BUMP THE VERSION NUMBER BELOW
    cache_path = f"./data/cache/preprocessed-v11-{window_size}-{interp_limit}-{train_set_ratio}.pickle"
    os.makedirs(os.path.dirname(cache_path), exist_ok=True)

    # Attempt to load cached pre-processed data first.
    try:
        with open(cache_path, "rb") as f:
            data = pickle.load(f)
            print(f"Found cache of preprocessed data at {cache_path}")
            return data
    except:
        print("Unable to find cache of preprocessed data")

    # Load dataframes for high/low price/volume
    # Columns are timestamp (Unix timestamps/integer seconds) and non-sequential integers
    # that can be corresponded to item names using the jsons in `data/name_dicts`.
    raw_HAP_df = pd.read_parquet("./data/pricing_data/avgHighPrice.parquet.gzip")
    raw_LAP_df = pd.read_parquet("./data/pricing_data/avgLowPrice.parquet.gzip")
    raw_HAV_df = pd.read_parquet("./data/pricing_data/highPriceVolume.parquet.gzip")
    raw_LAV_df = pd.read_parquet("./data/pricing_data/lowPriceVolume.parquet.gzip")

    assert all(raw_HAP_df.columns == raw_LAP_df.columns)
    assert all(raw_HAP_df.columns == raw_HAV_df.columns)
    assert all(raw_HAP_df.columns == raw_LAV_df.columns)
    assert all(raw_HAP_df.timestamps == raw_LAP_df.timestamps)
    assert all(raw_HAP_df.timestamps == raw_HAV_df.timestamps)
    assert all(raw_HAP_df.timestamps == raw_LAV_df.timestamps)

    print("Loaded raw data")

    # Find points at which timestamps skip (probably due to server restarts),
    # and split the dataframes into contiguous periods.
    # This should be done first since other operations assume contiguous data.
    timestamps = raw_HAP_df.timestamps.to_numpy()
    (skips,) = ((timestamps[1:] - timestamps[:-1]) != 3600).nonzero()
    assert len(skips) == 10  # sanity check, reminder to look at this if data is changed
    indices = [0, *(skips + 1), len(timestamps)]
    indices = zip(indices[:-1], indices[1:])
    period_HAP_dfs = []
    period_LAP_dfs = []
    period_HAV_dfs = []
    period_LAV_dfs = []
    for (start, end) in indices:
        # Also remove the timestamps as they're no longer needed.
        # Copies shouldn't be strictly necessary (esp. given regions
        # are non-overlapping) but they make Pandas happier when we
        # operate inplace later on.
        period_HAP_dfs.append(raw_HAP_df.iloc[start:end, 1:].copy()),
        period_LAP_dfs.append(raw_LAP_df.iloc[start:end, 1:].copy()),
        period_HAV_dfs.append(raw_HAV_df.iloc[start:end, 1:].copy()),
        period_LAV_dfs.append(raw_LAV_df.iloc[start:end, 1:].copy()),

    num_periods = len(period_HAP_dfs)
    period_lengths = [df.shape[0] for df in period_HAP_dfs]
    item_index = period_HAP_dfs[0].columns

    print("Separated into contiguous regions")

    # If an item isn't traded, both the volume and prices will be NaN.
    # Fill these with the correct and interpolated values respectively.
    # We don't necessarily want to interpolate prices for extremely long
    # periods however, so there's a configurable limit.
    # Any items with periods of no trading so long that they don't
    # have interpolated prices get removed.
    for V_df in [*period_HAV_dfs, *period_LAV_dfs]:
        V_df.fillna(0, inplace=True)

    col_has_nan_after_interp_s = pd.Series(False, index=item_index)
    for ind, P_df in enumerate([*period_HAP_dfs, *period_LAP_dfs]):
        if interp_limit > 0:
            P_df.interpolate(
                method="linear",
                limit_direction="both",
                limit=interp_limit,
                inplace=True,
            )
        print(f"Interpolated {ind+1} dataframes")

        col_has_nan_after_interp_s |= P_df.isna().sum() > 0

    # Make sure we're left with at least some valid items
    assert col_has_nan_after_interp_s.sum() < len(item_index)

    to_drop = [
        col for col, has_nan in col_has_nan_after_interp_s.iteritems() if has_nan
    ]
    for df in [*period_HAP_dfs, *period_LAP_dfs, *period_HAV_dfs, *period_LAV_dfs]:
        df.drop(columns=to_drop, inplace=True)

    item_index = period_HAP_dfs[0].columns

    print("Finished 0 volume processing")

    # Normalize price and volume data by dividing by the average
    for period_dfs in [period_HAP_dfs, period_LAP_dfs, period_HAV_dfs, period_LAV_dfs]:
        totals = pd.Series(0, index=item_index)
        num_timesteps = 0
        for period_df in period_dfs:
            totals += period_df.sum(axis=0)
            num_timesteps += period_df.shape[0]

        averages = totals / num_timesteps
        assert (averages != 0).all()

        for i, period_df in enumerate(period_dfs):
            # Workaround since apparently dividing dataframes inplace is impossible?
            period_dfs[i] = period_df.divide(averages, axis=1)

    print("Normalized data")

    # Compute delta of prices
    # NaNs are left in first row, but they won't be at the end of a window
    period_delta_HAP_dfs = [df.diff() for df in period_HAP_dfs]
    period_delta_LAP_dfs = [df.diff() for df in period_LAP_dfs]

    print("Computed price deltas")

    # Feature engineeering
    # Added features - Rate of change, Binned Rate of change, Moving average,
    # Ease of movement, Ulcer Volatility (?), Mass Index
    period_ROC_dfs = []
    period_ROC_bin_dfs = []
    period_MA_dfs = []
    period_EOM_dfs = []
    period_Volatility_dfs = []
    period_MI_dfs = []

    for per_ind in range(num_periods):
        dfs = [
            period_HAP_dfs[per_ind],
            period_LAP_dfs[per_ind],
            period_HAV_dfs[per_ind],
            period_LAV_dfs[per_ind],
        ]
        arrays = [df.values for df in dfs]
        data_matrix = np.stack(arrays, axis=0)
        # 1<Bin_size<window_size, otherwise weird things happen
        # Could set to something like floor(period_lengths/10) or something
        bin_size = 10
        temp_list_roc = []
        temp_list_roc_bin = []
        temp_list_ma = []
        temp_list_EOM = []
        temp_list_Ulcer = []
        temp_list_MI = []
        for item_ind in range(data_matrix.shape[2]):
            # Rate of change
            # First value is always Na because no change from first one
            feature_roc = ta.momentum.ROCIndicator(
                close=pd.Series(data_matrix[0, :, item_ind]), window=1, fillna=True
            )
            generate_roc = feature_roc.roc()
            temp_list_roc.append(generate_roc)

            # Binned rate of change
            # Rate of change calculated over average value over bin_size time stamps
            feature_roc_bin = ta.momentum.ROCIndicator(
                close=pd.Series(data_matrix[0, :, item_ind]),
                window=bin_size,
                fillna=True,
            )
            generate_roc_bin = feature_roc_bin.roc()
            temp_list_roc_bin.append(generate_roc_bin)

            # Moving Average for bins
            feature_MA = ta.trend.SMAIndicator(
                close=pd.Series(data_matrix[0, :, item_ind]),
                window=bin_size,
                fillna=True,
            )
            generate_MA = feature_MA.sma_indicator()
            temp_list_ma.append(generate_MA)

            # Ease of movement
            feature_EOM = ta.volume.EaseOfMovementIndicator(
                high=pd.Series(data_matrix[0, :, item_ind]),
                low=pd.Series(data_matrix[1, :, item_ind]),
                volume=pd.Series(data_matrix[2, :, item_ind]),
                fillna=True,
            )
            generate_EOM = feature_EOM.ease_of_movement()
            temp_list_EOM.append(generate_EOM)

            # Ulcer index for volatility https://school.stockcharts.com/doku.php?id=technical_indicators:ulcer_index
            # Takes a while to compute, uncomment below to run (need to uncomment temp_list_ulcer, Folatility_df declaration too)
            feature_Volatility = ta.volatility.UlcerIndex(
                close = pd.Series(data_matrix[0,:,i]), 
                window = bin_size,
                fillna=True
            )
            generate_Volatility = feature_Volatility.ulcer_index()
            temp_list_Ulcer.append(generate_Volatility)

            # Mass index, also a volatility indicator tracks change in trend
            # https://www.investopedia.com/terms/m/mass-index.asp#:~:text=Mass%20index%20is%20a%20form,certain%20point%20and%20then%20contracts.
            # Quite a bit faster than Ulcer index, but not a great volatility indicator, only useful for finding inflections
            feature_MI = ta.trend.mass_index(
                high=pd.Series(data_matrix[0, :, item_ind]),
                low=pd.Series(data_matrix[1, :, item_ind]),
                fillna=True,
            )
            temp_list_MI.append(feature_MI)

        period_ROC_dfs.append(
            pd.DataFrame(
                np.vstack(temp_list_roc).T,
                columns=item_index,
            )
        )
        period_ROC_bin_dfs.append(
            pd.DataFrame(
                np.vstack(temp_list_roc_bin).T,
                columns=item_index,
            )
        )
        period_MA_dfs.append(
            pd.DataFrame(
                np.vstack(temp_list_ma).T,
                columns=item_index,
            )
        )
        period_EOM_dfs.append(
            pd.DataFrame(
                np.vstack(temp_list_EOM).T,
                columns=item_index,
            )
        )
        period_Volatility_dfs.append(
            pd.DataFrame(
                np.vstack(temp_list_Ulcer).T,
                columns=item_index,
            )
        )
        period_MI_dfs.append(
            pd.DataFrame(
                np.vstack(temp_list_MI).T,
                columns=item_index,
            )
        )

        print(f"Finished feature engineering for period {per_ind+1}")

    # Split each region into examples. Windows overlap (stride of 1) but test data is only
    # taken from the end of each period so that its output values have never
    # been trained on by the network.
    # Output data is taken from the timestep after the window so windows do not include the
    # last timestep.
    train_window_inds = []
    test_window_inds = []
    for item_ind, length in enumerate(period_lengths):
        window_inds = list(
            zip(
                repeat(item_ind),
                range(0, (length - window_size)),
                range(window_size, length),
            )
        )
        start_test_windows = floor(len(window_inds) * train_set_ratio)
        train_window_inds += window_inds[:start_test_windows]
        test_window_inds += window_inds[start_test_windows:]

    input_features = [
        period_HAP_dfs,
        period_LAP_dfs,
        period_HAV_dfs,
        period_LAV_dfs,
        period_ROC_dfs,
        period_ROC_bin_dfs,
        period_MA_dfs,
        # period_EOM_dfs, # I think this one especially was problematic?
        period_MI_dfs,
        period_Volatility_dfs
    ]

    output_features = [
        period_delta_HAP_dfs,
        period_delta_LAP_dfs,
    ]

    input_shape = (window_size, len(item_index), len(input_features))
    output_shape = (len(item_index), len(output_features))

    train_input = np.zeros((len(train_window_inds), *input_shape))
    train_output = np.zeros((len(train_window_inds), *output_shape))
    test_input = np.zeros((len(test_window_inds), *input_shape))
    test_output = np.zeros((len(test_window_inds), *output_shape))

    for window_inds, input, output in [
        [train_window_inds, train_input, train_output],
        [test_window_inds, test_input, test_output],
    ]:
        for example_ind, (period_ind, window_start_ind, window_end_ind) in enumerate(
            window_inds
        ):
            for feature_ind, period_dfs in enumerate(input_features):
                input[example_ind, :, :, feature_ind] = period_dfs[period_ind].iloc[
                    window_start_ind:window_end_ind, :
                ]

            for feature_ind, period_dfs in enumerate(output_features):
                output[example_ind, :, feature_ind] = period_dfs[period_ind].iloc[
                    window_end_ind, :
                ]

    data = (train_input, train_output, test_input, test_output)

    # Sanity check for remaining NaNs
    for d_arr in data:
        assert not np.any(np.isnan(d_arr))

    print("Done preprocessing data")

    # Cache the data so it doesn't have to be pre-processed again
    with open(cache_path, "wb") as f:
        pickle.dump(data, f, pickle.HIGHEST_PROTOCOL)

    print(f"Cached preprocessed data at {cache_path}")

    return data


def mean_sqrt_abs_error(y_true, y_pred):
    return tf.reduce_mean(tf.sqrt(tf.abs(y_true - y_pred)))


def percent_of_signs_match(y_true, y_pred):
    return tf.reduce_mean(tf.cast((y_true > 0) == (y_pred > 0), tf.float32))


def count_trainable_weights(model):
    return int(
        np.sum([tf.keras.backend.count_params(p) for p in set(model.trainable_weights)])
    )


train_input, train_output, test_input, test_output = get_data()

window_size = train_input.shape[1]
num_items = train_input.shape[2]
num_input_features = train_input.shape[3]
num_output_features = train_output.shape[2]


# Optionally limit # items and, indirectly, network complexity for testing
num_items = 100
train_input = train_input[:, :, :num_items, :]
train_output = train_output[:, :num_items, :]
test_input = test_input[:, :, :num_items, :]
test_output = test_output[:, :num_items, :]
print(num_items)

evaluation_metrics = [
    ("Mean Squared Error", tf.keras.metrics.mean_squared_error),
    ("Mean Absolute Error", tf.keras.metrics.mean_absolute_error),
    ("Percent Where Signs Match", percent_of_signs_match),
]
metrics = [metric for (_, metric) in evaluation_metrics]


def ESNModel(loss):
    units = 10 * num_items  # arbitrary :shrug:
    con = 0.5
    leaky = 0.5
    sr = 0.6

    model = Sequential()
    model.add(tf.keras.layers.Reshape((window_size, -1)))
    model.add(
        tfa.layers.ESN(
            units, connectivity=con, leaky=leaky, spectral_radius=sr, activation="tanh"
        )
    )
    model.add(tf.keras.layers.Dense(num_items * 10, activation="relu"))
    model.add(tf.keras.layers.Dense(num_items * 10, activation="relu"))
    model.add(tf.keras.layers.Dense(num_items * 10, activation="relu"))
    model.add(tf.keras.layers.Dense(num_items * 10, activation="relu"))
    model.add(tf.keras.layers.Dense(num_items * num_output_features))
    model.add(tf.keras.layers.Reshape((num_items, num_output_features)))
    opt = tf.keras.optimizers.Adam(learning_rate=1e-4)
    model.compile(
        optimizer=opt,
        loss=loss,
        metrics=metrics,
    )
    return model


def FullyConnectedModel(loss):
    lr = 1e-3

    model = Sequential(
        [
            tf.keras.layers.Flatten(),
            tf.keras.layers.Dense(num_items * num_input_features, activation="relu"),
            tf.keras.layers.Dense(num_items * num_input_features, activation="relu"),
            tf.keras.layers.Dense(num_items * num_input_features, activation="relu"),
            tf.keras.layers.Dropout(0.2),
            tf.keras.layers.Dense(num_items * num_input_features, activation="relu"),
            tf.keras.layers.Dense(num_items * num_input_features, activation="relu"),
            tf.keras.layers.Dense(num_items * num_output_features),
            tf.keras.layers.Reshape((num_items, num_output_features)),
        ]
    )
    opt = tf.keras.optimizers.Adam(learning_rate=1e-3)
    model.compile(
        optimizer=opt,
        loss=loss,
        metrics=metrics,
    )
    return model


def LSTMModel(loss):
    model = Sequential(
        [
            tf.keras.layers.Reshape((window_size, -1)),
            tf.keras.layers.LSTM(num_items * num_output_features),
            tf.keras.layers.Dense(num_items * num_output_features, activation="relu"),
            tf.keras.layers.Dense(num_items * num_output_features, activation="relu"),
            tf.keras.layers.Dense(num_items * num_output_features, activation="relu"),
            tf.keras.layers.Dense(num_items * num_output_features),
            tf.keras.layers.Reshape((num_items, num_output_features)),
        ]
    )
    opt = tf.keras.optimizers.Adam(learning_rate=1e-4)
    model.compile(
        optimizer=opt,
        loss=loss,
        metrics=metrics,
    )
    return model


def DeepCNNModel(loss):
    lr = 0.0001

    model = Sequential(
        [
            tf.keras.layers.Reshape((window_size, -1)),
            tf.keras.layers.Conv1D(num_items*num_output_features, kernel_size=2),
            tf.keras.layers.Dropout(rate = 0.2),
            tf.keras.layers.Conv1D(num_items*num_output_features, kernel_size=4),
            tf.keras.layers.MaxPool1D(pool_size=2),
            tf.keras.layers.Flatten(),
            tf.keras.layers.Dense(num_items, activation="relu"),
            tf.keras.layers.Dropout(0.2),
            tf.keras.layers.Dense(num_items, activation="relu"),
            tf.keras.layers.Dense(num_items * num_output_features),
            tf.keras.layers.Reshape((num_items, num_output_features)),
        ]
    )
    opt = tf.keras.optimizers.Adam(learning_rate=lr)
    model.compile(
        optimizer=opt,
        loss=loss,
        metrics=metrics,
    )
    return model


models_to_test = [
    # Mean Squared
<<<<<<< HEAD
    (
        "Echo State Network w/ Mean Squared",
        ESNModel("mean_squared_error"),
    ),
    (
        "Fully Connected Network w/ Mean Squared",
        FullyConnectedModel("mean_squared_error"),
    ),
    (
        "Long-Short Term Memory Network w/ Mean Squared",
        LSTMModel("mean_squared_error"),
    ),
    (
        "Deep CNN Network w/ Mean Squared",
        DeepCNNModel("mean_squared_error"),
    ),
=======
    # (
    #     "Echo State Network w/ Mean Squared",
    #     ESNModel("mean_squared_error"),
    # ),
    # (
    #     "Fully Connected Network w/ Mean Squared",
    #     FullyConnectedModel("mean_squared_error"),
    # ),
    # (
    #     "Long-Short Term Memory Network w/ Mean Squared",
    #     LSTMModel("mean_squared_error"),
    # ),
>>>>>>> f46eb739
    # Mean Absolute
    (
        "Echo State Network w/ Mean Absolute",
        ESNModel("mean_absolute_error"),
    ),
    (
        "Fully Connected Network w/ Mean Absolute",
        FullyConnectedModel("mean_absolute_error"),
    ),
    (
        "Deep CNN Network w/ Mean Absolute",
        DeepCNNModel("mean_absolute_error"),
    ),
    # Mean Square Root Absolute
<<<<<<< HEAD
    (
        "Echo State Network w/ Mean Sqrt Absolute",
        ESNModel(mean_sqrt_abs_error),
    ),
    (
        "Fully Connected Network w/ Mean Sqrt Absolute",
        FullyConnectedModel(mean_sqrt_abs_error),
    ),
    (
        "Long-Short Term Memory Network w/ Mean Sqrt Absolute",
        LSTMModel(mean_sqrt_abs_error),
    ),
    (
        "Deep CNN Network w/ Mean sqrt Absolute",
        DeepCNNModel(mean_sqrt_abs_error),
    ),
]


histories = []
for name, model in models_to_test:
    print(f"Training {name}")
    histories.append(
        model.fit(
            train_input,
            train_output,
            epochs=NUM_EPOCHS,
            batch_size=100,
            validation_data=(test_input, test_output),
        ).history
    )

# FullyConnectedModel(mean_sqrt_abs_error).fit(
#     train_input,
#     train_output,
#     epochs=100,
#     batch_size=100,
#     validation_data=(test_input, test_output)
# )

=======
    # (
    #     "Echo State Network w/ Mean Sqrt Absolute",
    #     ESNModel(mean_sqrt_abs_error),
    # ),
    # (
    #     "Fully Connected Network w/ Mean Sqrt Absolute",
    #     FullyConnectedModel(mean_sqrt_abs_error),
    # ),
    # (
    #     "Long-Short Term Memory Network w/ Mean Sqrt Absolute",
    #     LSTMModel(mean_sqrt_abs_error),
    # ),
]


>>>>>>> f46eb739
# colors = ["b", "r", "g", "c", "m", "y", "k"]
colors = [
    "tab:blue",
    "tab:orange",
    "tab:green",
    "tab:red",
    "tab:purple",
    "tab:brown",
    "tab:pink",
    "tab:gray",
    "tab:olive",
    "tab:cyan",
]

baselines = [("Baseline: No Change", np.zeros(test_output.shape))]

if True:
    histories = []
    for name, model in models_to_test:
        print(f"\n\nTraining {name}\n\n")
        histories.append(
            model.fit(
                train_input,
                train_output,
                epochs=NUM_EPOCHS,
                batch_size=100,
                validation_data=(test_input, test_output),
            ).history
        )

    for (metric_name, metric) in evaluation_metrics:
        metric_key = metric if isinstance(metric, str) else metric.__name__

        plt.figure()
        plt.title(f"{metric_name} per Epoch by Model")

        legend = []
        for model_ind, ((model_name, _), history) in enumerate(
            zip(models_to_test, histories)
        ):
            for isval in [False, True]:
                plt.plot(
                    history[("val_" if isval else "") + metric_key],
                    ("-" if isval else "*"),
                    color=colors[model_ind],
                )
                set_name = "Validation" if isval else "Training"
                legend.append(f"{model_name} ({set_name} Set)")

        for baseline_ind, (baseline_name, baseline_values) in enumerate(baselines):
            color = colors[-1 - baseline_ind]
            if not (metric == percent_of_signs_match and baseline_ind == 0):
                result = float(tf.reduce_mean(metric(test_output, baseline_values)))
                plt.plot([result] * NUM_EPOCHS, "-", color=color)
                legend.append(baseline_name)
            else:
                plt.plot([0.5] * NUM_EPOCHS, "-", color=color)
                legend.append("50/50 Probability")

        plt.legend(legend)

if False:
    num_runs = 10

    metric_data = [
        np.zeros((num_runs, len(models_to_test)))
        for _ in range(len(evaluation_metrics))
    ]
    for model_ind, (model_name, model) in enumerate(models_to_test):
        for run_ind in range(num_runs):
            print(f"\n\nTraining {model_name} {run_ind+1}/{num_runs}\n\n")
            history = model.fit(
                train_input,
                train_output,
                epochs=NUM_EPOCHS,
                batch_size=100,
                validation_data=(test_input, test_output),
            ).history

            for metric_ind, (metric_name, metric) in enumerate(evaluation_metrics):
                metric_key = metric if isinstance(metric, str) else metric.__name__
                metric_data[metric_ind][run_ind, model_ind] = history[
                    "val_" + metric_key
                ][-1]

    for metric_ind, (metric_name, metric) in enumerate(evaluation_metrics):
        plt.figure()
        plt.title(f"{metric_name} by Model on Validation Set")
        plt.boxplot(
            metric_data[metric_ind],
            labels=[model_name for model_name, _ in models_to_test],
        )


# Halt without exiting for dropping into REPL, while showing figures
plt.show(block=False)
while True:
    plt.pause(0.1)<|MERGE_RESOLUTION|>--- conflicted
+++ resolved
@@ -494,24 +494,6 @@
 
 models_to_test = [
     # Mean Squared
-<<<<<<< HEAD
-    (
-        "Echo State Network w/ Mean Squared",
-        ESNModel("mean_squared_error"),
-    ),
-    (
-        "Fully Connected Network w/ Mean Squared",
-        FullyConnectedModel("mean_squared_error"),
-    ),
-    (
-        "Long-Short Term Memory Network w/ Mean Squared",
-        LSTMModel("mean_squared_error"),
-    ),
-    (
-        "Deep CNN Network w/ Mean Squared",
-        DeepCNNModel("mean_squared_error"),
-    ),
-=======
     # (
     #     "Echo State Network w/ Mean Squared",
     #     ESNModel("mean_squared_error"),
@@ -524,7 +506,6 @@
     #     "Long-Short Term Memory Network w/ Mean Squared",
     #     LSTMModel("mean_squared_error"),
     # ),
->>>>>>> f46eb739
     # Mean Absolute
     (
         "Echo State Network w/ Mean Absolute",
@@ -539,48 +520,6 @@
         DeepCNNModel("mean_absolute_error"),
     ),
     # Mean Square Root Absolute
-<<<<<<< HEAD
-    (
-        "Echo State Network w/ Mean Sqrt Absolute",
-        ESNModel(mean_sqrt_abs_error),
-    ),
-    (
-        "Fully Connected Network w/ Mean Sqrt Absolute",
-        FullyConnectedModel(mean_sqrt_abs_error),
-    ),
-    (
-        "Long-Short Term Memory Network w/ Mean Sqrt Absolute",
-        LSTMModel(mean_sqrt_abs_error),
-    ),
-    (
-        "Deep CNN Network w/ Mean sqrt Absolute",
-        DeepCNNModel(mean_sqrt_abs_error),
-    ),
-]
-
-
-histories = []
-for name, model in models_to_test:
-    print(f"Training {name}")
-    histories.append(
-        model.fit(
-            train_input,
-            train_output,
-            epochs=NUM_EPOCHS,
-            batch_size=100,
-            validation_data=(test_input, test_output),
-        ).history
-    )
-
-# FullyConnectedModel(mean_sqrt_abs_error).fit(
-#     train_input,
-#     train_output,
-#     epochs=100,
-#     batch_size=100,
-#     validation_data=(test_input, test_output)
-# )
-
-=======
     # (
     #     "Echo State Network w/ Mean Sqrt Absolute",
     #     ESNModel(mean_sqrt_abs_error),
@@ -596,7 +535,6 @@
 ]
 
 
->>>>>>> f46eb739
 # colors = ["b", "r", "g", "c", "m", "y", "k"]
 colors = [
     "tab:blue",
